--- conflicted
+++ resolved
@@ -399,13 +399,9 @@
         except Exception as e:
             if STRICT_KTL_XML:
                 raise
-<<<<<<< HEAD
             msg = "XML setup for orphan keyword {0} failed: {1}".format(name, str(e))
             warnings.warn(CauldronXMLWarning(msg))
             self.log.warning(msg)
-=======
-            warnings.warn(CauldronXMLWarning("XML setup for orphan keyword {0} failed: {1}".format(name, repr(e))))
->>>>>>> 78f538a1
             cls = DFW.Keyword.Keyword
         
         try:
@@ -441,14 +437,7 @@
                 try:
                     keyword.set(initial)
                 except ValueError as e:
-<<<<<<< HEAD
-                    self.log.error("Bad initial value '%s' for '%s'", initial, keyword.name)
-                    self.log.error(str(e))
-                else:
-                    self.log.trace("{0!r}.begin() {1}.initial = {2}".format(self, keyword, initial))
-=======
                     self.log.exception("Bad initial value '%s' for '%s'", initial, keyword.name)
->>>>>>> 78f538a1
         
         self._begin()
         

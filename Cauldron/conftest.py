from __future__ import absolute_import

# this contains imports plugins that configure py.test for astropy tests.
# by importing them here in conftest.py they are discoverable by py.test
# no matter how it is invoked within the source tree.
from astropy.tests.pytest_plugins import *

## Uncomment the following line to treat all DeprecationWarnings as
## exceptions
# enable_deprecations_as_exceptions()

## Uncomment and customize the following lines to add/remove entries
## from the list of packages for which version numbers are displayed
## when running the tests
try:
<<<<<<< HEAD
    PYTEST_HEADER_MODULES['astropy'] = 'astropy'
    del PYTEST_HEADER_MODULES['h5py']
    del PYTEST_HEADER_MODULES['Scipy']
    del PYTEST_HEADER_MODULES['Matplotlib']
=======
    PYTEST_HEADER_MODULES['Astropy'] = 'astropy'
    PYTEST_HEADER_MODULES.pop('h5py', None)
    PYTEST_HEADER_MODULES.pop('Scipy', None)
    PYTEST_HEADER_MODULES.pop('Matplotlib', None)
>>>>>>> 1081f85b
    PYTEST_HEADER_MODULES.pop('Pandas', None)
except NameError:  # needed to support Astropy < 1.0
    pass

## Uncomment the following lines to display the version number of the
## package rather than the version number of Astropy in the top line when
## running the tests.
# import os
#
## This is to figure out the affiliated package version, rather than
## using Astropy's
from . import version
#
try:
    packagename = os.path.basename(os.path.dirname(__file__))
    TESTED_VERSIONS[packagename] = version.version
except NameError:   # Needed to support Astropy <= 1.0.0
    pass

available_backends = ["local"]

try:
    import zmq
except ImportError:
    pass
else:
    from . import registry
    PYTEST_HEADER_MODULES['zmq'] = 'zmq'
    if "zmq" in registry.keys():
        available_backends.append("zmq")
    ROUTER = None


import pkg_resources
import os
from .utils._weakrefset import WeakSet

def _pytest_get_option(config, name, default):
    """Get pytest options in a version independent way, with allowed defaults."""
    
    try:
        value = config.getoption(name, default=default)
    except Exception:
        try:
            value = config.getvalue(name)
        except Exception:
            return default
    return value
    

def pytest_configure(config):
    """Activate log capturing if appropriate."""

    if (not _pytest_get_option(config, 'capturelog', default=True)) or (_pytest_get_option(config, 'capture', default="no") == "no"):
        try:
            import lumberjack
            lumberjack.setup_logging("", mode='stream', level=1)
            lumberjack.setup_warnings_logger("")
        except:
            pass
    else:
        try:
            import lumberjack
            lumberjack.setup_logging("", mode='none', level=1)
            lumberjack.setup_warnings_logger("")
        except:
            pass

@pytest.fixture
def servicename():
    """Get the service name."""
    return "testsvc"
    
@pytest.fixture
def config():
    """DFW configuration."""
    return None
    
@pytest.fixture
def check_teardown(request):
    """Check that a module has been torn down."""
    request.addfinalizer(fail_if_not_teardown)

SEEN_THREADS = WeakSet()
def fail_if_not_teardown():
    """Fail if teardown has not happedned properly."""
    from Cauldron.api import teardown, CAULDRON_SETUP
    teardown()
    failures = ["DFW", "ktl", "_DFW", "_ktl"]
    if CAULDRON_SETUP:
        pytest.fail("Cauldron is marked as 'setup'.")
    for module in sys.modules:
        for failure in failures:
            if failure in module.split("."):
                mod = sys.modules[module]
                pytest.fail("Module {0}/{1} not properly torn down.".format(module, sys.modules[module]))
    try:
        from Cauldron import DFW
    except ImportError as e:
        pass
    else:
        pytest.fail("Shouldn't be able to import DFW now!")
    
    try:
        from Cauldron import ktl
    except ImportError as e:
        pass
    else:
        pytest.fail("Shouldn't be able to import ktl now!")
    
    import threading, time
    if threading.active_count() > 1:
        time.sleep(0.1) #Allow zombies to die!
    count = 0
    for thread in threading.enumerate():
        if not thread.daemon and thread not in SEEN_THREADS:
            count += 1
            SEEN_THREADS.add(thread)
    if count > 1:
        pytest.fail("{0:d} non-deamon thread{1:s} left alive!\n{2!s}".format(count-1, "s" if (count-1)>1 else "",
            "\n".join([repr(thread) for thread in threading.enumerate()])))
    
@pytest.fixture(scope='function')
def teardown_cauldron(request):
    """docstring for teardown_cauldron"""
    request.addfinalizer(fail_if_not_teardown)
    return None

@pytest.fixture(params=available_backends)
def backend(request):
    """The backend name."""
    global ROUTER
    from Cauldron.api import use, teardown, CAULDRON_SETUP
    if request.param == 'zmq' and ROUTER is None:
        from Cauldron.zmq.router import ZMQRouter
        ROUTER = ZMQRouter.daemon()
    use(request.param)
    request.addfinalizer(fail_if_not_teardown)
    return request.param

@pytest.fixture
def dispatcher(request, backend, servicename, config):
    """Establish the dispatcher for a particular kind of service."""
    from Cauldron import DFW
    svc = DFW.Service(servicename, config)
    request.addfinalizer(lambda : svc.shutdown())
    return svc
    
@pytest.fixture
def client(backend, servicename):
    """Test a client."""
    from Cauldron import ktl
    return ktl.Service(servicename)

@pytest.fixture
def xmldir(request):
    """XML Directory for testing."""
    path = pkg_resources.resource_filename("Cauldron", "data/xml")
    os.environ['RELDIR'] = "" # This must be set to some value. A key error is spuriously raised if RELDIR is not set.
    request.addfinalizer(xmlteardown)
    return os.path.abspath(path)

@pytest.fixture
def xmlvar(request, xmldir):
    """XML directory, and ensure it is set to the right environment variable."""
    reldir = os.environ['RELDIR'] = os.path.abspath(xmldir)
    request.addfinalizer(xmlteardown)
    return reldir
    
def xmlteardown():
    """Remove XML from the environment."""
    os.environ.pop('RELDIR', None)
    
@pytest.fixture
def strictxml(xmlvar):
    """Turn on strict xml"""
    from Cauldron.api import STRICT_KTL_XML
    STRICT_KTL_XML.on()
    return xmlvar
    
@pytest.fixture
def waittime():
    """Event wait time, in seconds."""
    return 0.1<|MERGE_RESOLUTION|>--- conflicted
+++ resolved
@@ -13,17 +13,10 @@
 ## from the list of packages for which version numbers are displayed
 ## when running the tests
 try:
-<<<<<<< HEAD
-    PYTEST_HEADER_MODULES['astropy'] = 'astropy'
-    del PYTEST_HEADER_MODULES['h5py']
-    del PYTEST_HEADER_MODULES['Scipy']
-    del PYTEST_HEADER_MODULES['Matplotlib']
-=======
     PYTEST_HEADER_MODULES['Astropy'] = 'astropy'
     PYTEST_HEADER_MODULES.pop('h5py', None)
     PYTEST_HEADER_MODULES.pop('Scipy', None)
     PYTEST_HEADER_MODULES.pop('Matplotlib', None)
->>>>>>> 1081f85b
     PYTEST_HEADER_MODULES.pop('Pandas', None)
 except NameError:  # needed to support Astropy < 1.0
     pass

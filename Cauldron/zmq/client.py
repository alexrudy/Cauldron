# -*- coding: utf-8 -*-
"""
ZMQ Client Implementation
"""

from __future__ import absolute_import

import weakref
from ..base import ClientService, ClientKeyword
from ..exc import CauldronAPINotImplementedWarning, CauldronAPINotImplemented, DispatcherError, TimeoutError
from .common import zmq_get_address, check_zmq, teardown, zmq_connect_socket
from .microservice import ZMQCauldronMessage, ZMQCauldronErrorResponse, FRAMEBLANK, FRAMEFAIL
from .tasker import Task, TaskQueue
from .. import registry
from ..config import get_configuration, get_timeout

import six
import threading
import logging
import warnings

__all__ = ["Service", "Keyword"]

registry.client.teardown_for('zmq')(teardown)

class _ZMQMonitorThread(threading.Thread):
    """A monitoring thread for ZMQ-powered Services which listens for broadcasts."""
    def __init__(self, service):
        super(_ZMQMonitorThread, self).__init__(name="ktl.Service.{0}.Broadcasts".format(service.name))
        self.service = weakref.proxy(service)
        self.shutdown = threading.Event()
        self.log = logging.getLogger(self.name)
        self.monitored = set()
        self.daemon = True
        self.address = None
        
    def stop(self):
        """Stop this thread."""
        self.shutdown.set()
        if not self.isAlive():
            return
        self.log.debug("Joining {0}".format(self.name))
        self.join()
        
    def run(self):
        """Run the monitoring thread."""
        zmq = check_zmq()
        try:
            ctx = self.service.ctx
        except weakref.ReferenceError:
            self.log.log(5, "Can't start ZMQ monitor, service has disappeared.")
            return
        socket = ctx.socket(zmq.SUB)
        try:
            zmq_connect_socket(socket, get_configuration(), "subscribe", log=self.log, label='client-monitor', address=self.address)
            # Accept everything belonging to this service.
            socket.setsockopt_string(zmq.SUBSCRIBE, six.text_type(self.service.name))
            
            while not self.shutdown.isSet():
                if socket.poll(timeout=1):
                    try:
                        message = ZMQCauldronMessage.parse(socket.recv_multipart())
                        message.verify(self.service)
                        keyword = self.service[message.keyword]
                        if keyword.name in self.monitored:
                            keyword._update(message.payload)
                            self.log.log(5, "Accepted broadcast for {0}: {1}".format(keyword.name, message.payload))
                        else:
                            self.log.log(5, "Ignored broadcast for {0}, not monitored.".format(keyword.name))
                    except ZMQCauldronErrorResponse as e:
                        self.log.error("Broadcast Message Error: {0!r}".format(e))
                    except (zmq.ContextTerminated, zmq.ZMQError):
                        raise
                    except Exception as e:
                        self.log.error("Broadcast Error: {0!r}".format(e))
        except (zmq.ContextTerminated, zmq.ZMQError) as e:
            self.log.log(6, "Service shutdown and context terminated, closing broadcast thread. {0}".format(repr(e)))
        else:
            try:
                socket.setsockopt(zmq.LINGER, 0)
                socket.close()
            except:
                pass
        finally:
            self.log.debug("Stopped Monitor Thread")
            

@registry.client.service_for("zmq")
class Service(ClientService):
    """Client service object for use with ZMQ."""
    
    def __init__(self, name, populate=False):
        zmq = check_zmq()
        self.ctx = zmq.Context.instance()
        self._sockets = threading.local()
<<<<<<< HEAD
        self._config = cauldron_configuration
        self._monitor = None
        self._tasker = None
=======
        self._thread = None
>>>>>>> 0ae998e8
        self._lock = threading.RLock()
        self._type_ktl_cache = {}
        super(Service, self).__init__(name, populate)
        
    @property
    def socket(self):
        """A thread-local ZMQ socket for sending commands to the responder thread."""
        # Short out if we already have a socket.
        if hasattr(self._sockets, 'socket'):
            return self._sockets.socket
        
        zmq = check_zmq()
        socket = self.ctx.socket(zmq.REQ)
        zmq_connect_socket(socket, get_configuration(), "broker", log=self.log, label='client')
        self._sockets.socket = socket
        return socket
        
    def _prepare(self):
        """Prepare step."""
        self._monitor = _ZMQMonitorThread(self)
        self._tasker = TaskQueue(self._config, ctx=self.ctx, log=self.log)
        self._tasker.start()
        address = self._synchronous_command("lookup", "subscribe", direction="CBQ")
        self._monitor.address = address
        self._monitor.start()
        
    def _ktl_type(self, key):
        """Get the KTL type of a specific keyword."""
        name = key.upper()
        with self._lock:
            if name in self._type_ktl_cache:
                return self._type_ktl_cache[name]
            message = self._synchronous_command("identify", payload=name, keyword=name, direction="CSQ")
            items = list(set(message.split(":")))
            if len(items) == 1 and (items[0] not in (FRAMEBLANK, FRAMEFAIL)):
                ktl_type = items[0]
            else:
                raise KeyError("Keyword '{0}' does not exist.".format(name))
            self._type_ktl_cache[name] = ktl_type
            return ktl_type
        
    def __del__(self):
        """On delete, try to shutdown."""
        self.shutdown()
        
    def shutdown(self):
        if hasattr(self, '_monitor'):
            self._monitor.stop()
        if hasattr(self, '_tasker'):
            self._tasker.stop()
        
    def has_keyword(self, name):
        assert name.upper() != self.name.upper()
        name = name.upper()
        try:
            ktype = self._ktl_type(name)
        except KeyError as e:
            return False
        else:
            return True
        
    def keywords(self):
        message = self._synchronous_command("enumerate", FRAMEBLANK, direction="CSQ")
        return message.split(":")
        
    def _handle_response(self, message):
        """Handle a response, and return the payload."""
        self.log.log(5, "{0!r}.recv({1!s})".format(self, message))
        if message.iserror:
            raise DispatcherError("Dispatcher error on command: {0}".format(message.payload))
        message.verify(self)
        return message.payload
    
    def _asynchronous_command(self, command, payload, keyword=None, direction="CDQ", timeout=None, callback=None):
        """Run an asynchronous command."""
        request = ZMQCauldronMessage(command, direction=direction,
            service=self.name, dispatcher=FRAMEBLANK,
            keyword=keyword if keyword else FRAMEBLANK, 
            payload=payload if payload else FRAMEBLANK)
        
        callback = callback or self._handle_response
        
        task = Task(request, callback, timeout)
        self._tasker.queue.put(task)
        return task
        
    def _synchronous_command(self, command, payload, keyword=None, direction="CDQ", timeout=None, callback=None):
        """Execute a synchronous command."""
        task = self._asynchronous_command(command, payload, keyword, direction, timeout, callback)
        return task.get(timeout=timeout)
        
    
@registry.client.keyword_for("zmq")
class Keyword(ClientKeyword):
    """Client keyword object for use with ZMQ."""
    
    def _ktl_reads(self):
        """Is this keyword readable?"""
        return True
        
    def _ktl_writes(self):
        """Is this keyword writable?"""
        return True
        
    def _ktl_monitored(self):
        """Is this keyword monitored."""
        return self.name in self.service._monitor.monitored
        
    def _handle_response(self, message):
        """Handle a response, and return the payload."""
        self.service.log.log(5, "{0!r}.recv({1!s})".format(self, message))
        if message.iserror:
            raise DispatcherError("Dispatcher error on command: {0}".format(message.payload))
        message.verify(self.service)
        self._update(message.payload)
        return self._current_value(binary=False, both=False)
        
    def _asynchronous_command(self, command, payload, timeout=None, callback=None):
        """Execute a synchronous command."""
        return self.service._asynchronous_command(command, payload, self.name, timeout=timeout, callback=self._handle_response)
        
    def _synchronous_command(self, command, payload, timeout=None):
        """Execute a synchronous command."""
        return self.service._synchronous_command(command, payload, self.name, timeout=timeout)
        
    def wait(self, timeout=None, operator=None, value=None, sequence=None, reset=False, case=False):
        if sequence is not None:
            return sequence.wait(timeout=timeout)
        raise CauldronAPINotImplemented("Asynchronous expression operations are not supported for Cauldron.zmq")
    
    def monitor(self, start=True, prime=True, wait=True):
        if start:
            if prime:
                self.read(wait=wait)
            self.service._monitor.monitored.add(self.name)
        else:
            self.service._monitor.monitored.remove(self.name)
    
    def read(self, binary=False, both=False, wait=True, timeout=None):
        if not self['reads']:
            raise NotImplementedError("Keyword '{0}' does not support reads.".format(self.name))
        
        task = self._asynchronous_command("update", "", timeout=timeout)
        if wait is True:
            task.wait(timeout=timeout)
            return self._current_value(binary=binary, both=both)
        else:
            return task
        
    def write(self, value, wait=True, binary=False, timeout=None):
        if not self['writes']:
            raise NotImplementedError("Keyword '{0}' does not support writes.".format(self.name))
        
        # User-facing convenience to make writes smoother.
        try:
            value = self.cast(value)
        except (TypeError, ValueError):
            pass
        task = self._asynchronous_command("modify", value, timeout=timeout)
        
        if wait:
            task.wait(timeout=timeout)
            if task.error is not None:
                raise task.error
        else:
            return task
        
        <|MERGE_RESOLUTION|>--- conflicted
+++ resolved
@@ -93,13 +93,9 @@
         zmq = check_zmq()
         self.ctx = zmq.Context.instance()
         self._sockets = threading.local()
-<<<<<<< HEAD
         self._config = cauldron_configuration
         self._monitor = None
         self._tasker = None
-=======
-        self._thread = None
->>>>>>> 0ae998e8
         self._lock = threading.RLock()
         self._type_ktl_cache = {}
         super(Service, self).__init__(name, populate)

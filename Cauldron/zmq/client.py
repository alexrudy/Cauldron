--- conflicted
+++ resolved
@@ -223,10 +223,6 @@
         """Get KTL units."""
         if getattr(self, '_units', None) is None:
             self._units = self._synchronous_command('units', "")
-<<<<<<< HEAD
-=======
-            self.service.log.info("{0!r}.units() = {1}".format(self, self._units))
->>>>>>> 8e1c2740
         return '' if self._units is None else self._units
     
     def _handle_response(self, message):

--- conflicted
+++ resolved
@@ -85,12 +85,6 @@
     from Cauldron import DFW
     def setup(dispatcher):
         kwd = DFW.Keyword.types["enumerated"]("MYENUMERATED", dispatcher)
-<<<<<<< HEAD
-=======
-        kwd.values["ONE"] = 1
-        kwd.values["TWO"] = 2
-        kwd.values["THREE"] = 3
->>>>>>> 8e1c2740
     dispatcher_setup.append(setup)
     return "MYENUMERATED"
 
